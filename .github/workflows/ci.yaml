--- conflicted
+++ resolved
@@ -39,20 +39,13 @@
         run: |
           chmod +x ./tests/ci_test.sh
           ./tests/ci_test.sh
-<<<<<<< HEAD
       - name: Upload to codecov.io
-        uses: codecov/codecov-action@v2
-        with:
-          name: codecov-umbrella
-          verbose: true
-          flags: unittests
-=======
-      - name: "Upload coverage to Codecov"
         uses: codecov/codecov-action@v2
         with:
           fail_ci_if_error: true
           token: ${{ secrets.CODECOV_TOKEN }}
->>>>>>> 46c3cc39
+          verbose: true
+          flags: unittests
 
   Docker-Build-Test-Push:
     name: Docker-Build-Test-Push
